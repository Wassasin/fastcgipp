//! \file http.cpp Defines elements of the HTTP protocol
/***************************************************************************
* Copyright (C) 2007 Eddie Carle [eddie@erctech.org]                       *
*                                                                          *
* This file is part of fastcgi++.                                          *
*                                                                          *
* fastcgi++ is free software: you can redistribute it and/or modify it     *
* under the terms of the GNU Lesser General Public License as  published   *
* by the Free Software Foundation, either version 3 of the License, or (at *
* your option) any later version.                                          *
*                                                                          *
* fastcgi++ is distributed in the hope that it will be useful, but WITHOUT *
* ANY WARRANTY; without even the implied warranty of MERCHANTABILITY or    *
* FITNESS FOR A PARTICULAR PURPOSE.  See the GNU Lesser General Public     *
* License for more details.                                                *
*                                                                          *
* You should have received a copy of the GNU Lesser General Public License *
* along with fastcgi++.  If not, see <http://www.gnu.org/licenses/>.       *
****************************************************************************/


#include <algorithm>
#include <boost/date_time/posix_time/posix_time.hpp>
#include <boost/algorithm/string/classification.hpp>
#include <boost/algorithm/string/split.hpp>
#include <boost/algorithm/string/trim.hpp>

#include <fastcgi++/http.hpp>

#include "utf8_codecvt.hpp"

void Fastcgipp::Http::Address::assign(const char* start, const char* end)
{
	data=0;
	for(int i=24; i>=0; i-=8)
	{
		char* point=(char*)memchr(start, '.', end-start);
		data|=atoi(start, end)<<i;
		if(!point || point+1>=end) break;
		start=point+1;
	}
}

template std::basic_ostream<char, std::char_traits<char> >& Fastcgipp::Http::operator<< <char, std::char_traits<char> >(std::basic_ostream<char, std::char_traits<char> >& os, const Address& address);
template std::basic_ostream<wchar_t, std::char_traits<wchar_t> >& Fastcgipp::Http::operator<< <wchar_t, std::char_traits<wchar_t> >(std::basic_ostream<wchar_t, std::char_traits<wchar_t> >& os, const Address& address);
template<class charT, class Traits> std::basic_ostream<charT, Traits>& Fastcgipp::Http::operator<<(std::basic_ostream<charT, Traits>& os, const Address& address)
{
	using namespace std;
	if(!os.good()) return os;
	
	try
	{
		typename basic_ostream<charT, Traits>::sentry opfx(os);
		if(opfx)
		{
			streamsize fieldWidth=os.width(0);
			charT buffer[20];
			charT* bufPtr=buffer;
			locale loc(os.getloc(), new num_put<charT, charT*>);

			for(uint32_t mask=0xff000000, shift=24; mask!=0; mask>>=8, shift-=8)
			{
				bufPtr=use_facet<num_put<charT, charT*> >(loc).put(bufPtr, os, os.fill(), static_cast<long unsigned int>((address.data&mask)>>shift));
				*bufPtr++=os.widen('.');
			}
			--bufPtr;

			charT* ptr=buffer;
			ostreambuf_iterator<charT,Traits> sink(os);
			if(os.flags() & ios_base::left)
				for(int i=max(fieldWidth, bufPtr-buffer); i>0; i--)
				{
					if(ptr!=bufPtr) *sink++=*ptr++;
					else *sink++=os.fill();
				}
			else
				for(int i=fieldWidth-(bufPtr-buffer); ptr!=bufPtr;)
				{
					if(i>0) { *sink++=os.fill(); --i; }
					else *sink++=*ptr++;
				}

			if(sink.failed()) os.setstate(ios_base::failbit);
		}
	}
	catch(bad_alloc&)
	{
		ios_base::iostate exception_mask = os.exceptions();
		os.exceptions(ios_base::goodbit);
		os.setstate(ios_base::badbit);
		os.exceptions(exception_mask);
		if(exception_mask & ios_base::badbit) throw;
	}
	catch(...)
	{
		ios_base::iostate exception_mask = os.exceptions();
		os.exceptions(ios_base::goodbit);
		os.setstate(ios_base::failbit);
		os.exceptions(exception_mask);
		if(exception_mask & ios_base::failbit) throw;
	}
	return os;
}

template std::basic_istream<char, std::char_traits<char> >& Fastcgipp::Http::operator>> <char, std::char_traits<char> >(std::basic_istream<char, std::char_traits<char> >& is, Address& address);
template std::basic_istream<wchar_t, std::char_traits<wchar_t> >& Fastcgipp::Http::operator>> <wchar_t, std::char_traits<wchar_t> >(std::basic_istream<wchar_t, std::char_traits<wchar_t> >& is, Address& address);
template<class charT, class Traits> std::basic_istream<charT, Traits>& Fastcgipp::Http::operator>>(std::basic_istream<charT, Traits>& is, Address& address)
{
	using namespace std;
	if(!is.good()) return is;

	ios_base::iostate err = ios::goodbit;
	try
	{
		typename basic_istream<charT, Traits>::sentry ipfx(is);
		if(ipfx)
		{
			uint32_t data=0;
			istreambuf_iterator<charT, Traits> it(is);
			for(int i=24; i>=0; i-=8, ++it)
			{
				uint32_t value;
				use_facet<num_get<charT, istreambuf_iterator<charT, Traits> > >(is.getloc()).get(it, istreambuf_iterator<charT, Traits>(), is, err, value);
				data|=value<<i;
				if(i && *it!=is.widen('.')) err = ios::failbit;
			}
			if(err == ios::goodbit) address=data;
			else is.setstate(err);
		}
	}
	catch(bad_alloc&)
	{
		ios_base::iostate exception_mask = is.exceptions();
		is.exceptions(ios_base::goodbit);
		is.setstate(ios_base::badbit);
		is.exceptions(exception_mask);
		if(exception_mask & ios_base::badbit) throw;
	}
	catch(...)
	{
		ios_base::iostate exception_mask = is.exceptions();
		is.exceptions(ios_base::goodbit);
		is.setstate(ios_base::failbit);
		is.exceptions(exception_mask);
		if(exception_mask & ios_base::failbit) throw;
	}

	return is;
}

template bool Fastcgipp::Http::parseXmlValue<char>(const char* const name, const char* start, const char* end, std::basic_string<char>& string);
template bool Fastcgipp::Http::parseXmlValue<wchar_t>(const char* const name, const char* start, const char* end, std::basic_string<wchar_t>& string);
template<class charT> bool Fastcgipp::Http::parseXmlValue(const char* const name, const char* start, const char* end, std::basic_string<charT>& string)
{
	using namespace std;

	size_t searchStringSize=strlen(name)+2;
	char* searchString=new char[searchStringSize+1];
	memcpy(searchString, name, searchStringSize-2);
	*(searchString+searchStringSize-2)='=';
	*(searchString+searchStringSize-1)='"';
	*(searchString+searchStringSize)='\0';

	const char* valueStart=0;

	for(; start<=end-searchStringSize; ++start)
	{
		if(valueStart && *start=='"') break;
		if(!memcmp(searchString, start, searchStringSize))
		{
			valueStart=start+searchStringSize;
			start+=searchStringSize-1;
		}
	}

	delete [] searchString;

	if(!valueStart)
		return false;

	if(start-valueStart) charToString(valueStart, start-valueStart, string);
	else string.erase();
	return true;
}

template bool  Fastcgipp::Http::parseValue<char>(const std::basic_string<char>& name, const std::basic_string<char>& data, std::basic_string<char>& value, char fieldSep);
template bool  Fastcgipp::Http::parseValue<wchar_t>(const std::basic_string<wchar_t>& name, const std::basic_string<wchar_t>& data, std::basic_string<wchar_t>& value, wchar_t fieldSep);
template<class charT> bool Fastcgipp::Http::parseValue(const std::basic_string<charT>& name, const std::basic_string<charT>& data, std::basic_string<charT>& value, charT fieldSep)
{
	std::basic_string<charT> searchString(name);
	searchString+='=';

	size_t it=data.find(searchString);

	if(it==std::string::npos)
		return false;

	it+=searchString.size();

	size_t size=data.find(fieldSep, it);
	if(size==std::string::npos)
		size=data.size();
	size-=it;
	value.assign(data, it, size);

	return true;
}

void Fastcgipp::Http::charToString(const char* data, size_t size, std::wstring& string)
{
	const size_t bufferSize=512;
	wchar_t buffer[bufferSize];
	using namespace std;

	if(size)
	{
		codecvt_base::result cr=codecvt_base::partial;
		while(cr==codecvt_base::partial)
		{{
			wchar_t* it;
			const char* tmpData;
			mbstate_t conversionState = mbstate_t();
			cr=use_facet<codecvt<wchar_t, char, mbstate_t> >(locale(locale::classic(), new utf8CodeCvt::utf8_codecvt_facet)).in(conversionState, data, data+size, tmpData, buffer, buffer+bufferSize, it);
			string.append(buffer, it);
			size-=tmpData-data;
			data=tmpData;
		}}
		if(cr==codecvt_base::error) throw Exceptions::CodeCvt();
	}
}

int Fastcgipp::Http::atoi(const char* start, const char* end)
{
	bool neg=false;
	if(*start=='-')
	{
		neg=false;
		++start;
	}
	int result=0;
	for(; 0x30 <= *start && *start <= 0x39 && start<end; ++start)
		result=result*10+(*start&0x0f);

	return neg?-result:result;
}

template int Fastcgipp::Http::percentEscapedToRealBytes<char>(const char* source, char* destination, size_t size);
template int Fastcgipp::Http::percentEscapedToRealBytes<wchar_t>(const wchar_t* source, wchar_t* destination, size_t size);
template<class charT> int Fastcgipp::Http::percentEscapedToRealBytes(const charT* source, charT* destination, size_t size)
{
    if (size < 1) return 0;

	unsigned int i=0;
	charT* start=destination;
	while(1)
	{
		if(*source=='%')
		{
			*destination=0;
			for(int shift=4; shift>=0; shift-=4)
			{
				if(++i==size) break;
				++source;
				if((*source|0x20) >= 'a' && (*source|0x20) <= 'f')
					*destination|=((*source|0x20)-0x57)<<shift;
				else if(*source >= '0' && *source <= '9')
					*destination|=(*source&0x0f)<<shift;
			}
			++source;
			++destination;
			if(++i==size) break;
		}
		else
		{
			*destination++=*source++;
			if(++i==size) break;
		}
	}
	return destination-start;
}

template void Fastcgipp::Http::Environment<char>::fill(const char* data, size_t size);
template void Fastcgipp::Http::Environment<wchar_t>::fill(const char* data, size_t size);
template<class charT> void Fastcgipp::Http::Environment<charT>::fill(const char* data, size_t size)
{
	using namespace std;
	using namespace boost;

	while(size)
	{{
		size_t nameSize;
		size_t valueSize;
		const char* name;
		const char* value;
		Protocol::processParamHeader(data, size, name, nameSize, value, valueSize);
		size-=value-data+valueSize;
		data=value+valueSize;

		switch(nameSize)
		{
		case 9:
			if(!memcmp(name, "HTTP_HOST", 9))
				charToString(value, valueSize, host);
			else if(!memcmp(name, "PATH_INFO", 9))
				charToString(value, valueSize, pathInfo);
			break;
		case 11:
			if(!memcmp(name, "HTTP_ACCEPT", 11))
				charToString(value, valueSize, acceptContentTypes);
			else if(!memcmp(name, "HTTP_COOKIE", 11))
				charToString(value, valueSize, cookies);
			else if(!memcmp(name, "SERVER_ADDR", 11))
				serverAddress.assign(value, value+valueSize);
			else if(!memcmp(name, "REMOTE_ADDR", 11))
				remoteAddress.assign(value, value+valueSize);
			else if(!memcmp(name, "SERVER_PORT", 11))
				serverPort=atoi(value, value+valueSize);
			else if(!memcmp(name, "REMOTE_PORT", 11))
				remotePort=atoi(value, value+valueSize);
			else if(!memcmp(name, "SCRIPT_NAME", 11))
				charToString(value, valueSize, scriptName);
			else if(!memcmp(name, "REQUEST_URI", 11))
				charToString(value, valueSize, requestUri);
			break;
		case 12:
			if(!memcmp(name, "HTTP_REFERER", 12) && valueSize)
			{
				scoped_array<char> buffer(new char[valueSize]);
				charToString(buffer.get(), percentEscapedToRealBytes(value, buffer.get(), valueSize), referer);
			}
			else if(!memcmp(name, "CONTENT_TYPE", 12))
			{
				const char* end=(char*)memchr(value, ';', valueSize);
				charToString(value, end?end-value:valueSize, contentType);
				if(end)
				{
					const char* start=(char*)memchr(end, '=', valueSize-(end-data));
					if(start)
					{
						boundarySize=valueSize-(++start-value);
						boundary.reset(new char[boundarySize]);
						memcpy(boundary.get(), start, boundarySize);
					}
				}
			}
			else if(!memcmp(name, "QUERY_STRING", 12) && valueSize)
			{
				scoped_array<char> buffer(new char[valueSize]);
				charToString(buffer.get(), percentEscapedToRealBytes(value, buffer.get(), valueSize), queryString);
			}
			break;
		case 13:
			if(!memcmp(name, "DOCUMENT_ROOT", 13))
				charToString(value, valueSize, root);
			break;
		case 14:
			if(!memcmp(name, "REQUEST_METHOD", 14))
			{
				requestMethod = HTTP_METHOD_ERROR;
				switch(valueSize)
				{
				case 3:
					if(!memcmp(value, requestMethodLabels[HTTP_METHOD_GET], 3)) requestMethod = HTTP_METHOD_GET;
					else if(!memcmp(value, requestMethodLabels[HTTP_METHOD_PUT], 3)) requestMethod = HTTP_METHOD_PUT;
					break;
				case 4:
					if(!memcmp(value, requestMethodLabels[HTTP_METHOD_HEAD], 4)) requestMethod = HTTP_METHOD_HEAD;
					else if(!memcmp(value, requestMethodLabels[HTTP_METHOD_POST], 4)) requestMethod = HTTP_METHOD_POST;
					break;
				case 5:
					if(!memcmp(value, requestMethodLabels[HTTP_METHOD_TRACE], 5)) requestMethod = HTTP_METHOD_TRACE;
					break;
				case 6:
					if(!memcmp(value, requestMethodLabels[HTTP_METHOD_DELETE], 6)) requestMethod = HTTP_METHOD_DELETE;
					break;
				case 7:
					if(!memcmp(value, requestMethodLabels[HTTP_METHOD_OPTIONS], 7)) requestMethod = HTTP_METHOD_OPTIONS;
					else if(!memcmp(value, requestMethodLabels[HTTP_METHOD_OPTIONS], 7)) requestMethod = HTTP_METHOD_CONNECT;
					break;
				}
			}
			else if(!memcmp(name, "CONTENT_LENGTH", 14))
				contentLength=atoi(value, value+valueSize);
			break;
		case 15:
			if(!memcmp(name, "HTTP_USER_AGENT", 15))
				charToString(value, valueSize, userAgent);
			else if(!memcmp(name, "HTTP_KEEP_ALIVE", 15))
				keepAlive=atoi(value, value+valueSize);
			break;
		case 18:
			if(!memcmp(name, "HTTP_IF_NONE_MATCH", 18))
				etag=atoi(value, value+valueSize);
			break;
		case 19:
			if(!memcmp(name, "HTTP_ACCEPT_CHARSET", 19))
				charToString(value, valueSize, acceptCharsets);
			break;
		case 20:
			if(!memcmp(name, "HTTP_ACCEPT_LANGUAGE", 20))
				charToString(value, valueSize, acceptLanguages);
			break;
		case 22:
			if(!memcmp(name, "HTTP_IF_MODIFIED_SINCE", 22))
			{
				stringstream dateStream;
				dateStream.write(value, valueSize);
				dateStream.imbue(locale(locale::classic(), new posix_time::time_input_facet("%a, %d %b %Y %H:%M:%S GMT")));
				dateStream >> ifModifiedSince;
			}
			break;
		}
	}}
}

template void Fastcgipp::Http::Environment<char>::fillPosts(const char* data, size_t size);
template void Fastcgipp::Http::Environment<wchar_t>::fillPosts(const char* data, size_t size);
template<class charT> void Fastcgipp::Http::Environment<charT>::fillPosts(const char* data, size_t size)
{
	using namespace std;
	while(1)
	{{
		size_t bufferSize=postBufferSize+size;
		char* buffer=new char[bufferSize];
		if(postBufferSize) memcpy(buffer, postBuffer.get(), postBufferSize);
		memcpy(buffer+postBufferSize, data, size);
		postBuffer.reset(buffer);
		postBufferSize=bufferSize;

		const char* end=0;
		for(const char* i=buffer+boundarySize; i<buffer+bufferSize-boundarySize; ++i)
			if(!memcmp(i, boundary.get(), boundarySize))
			{
				end=i;
				break;
			}
		
		if(!end)
			return;

		end-=4;
		const char* start=buffer+boundarySize+2;
		const char* bodyStart=start;
		for(; bodyStart<=end-4; ++bodyStart)
			if(!memcmp(bodyStart, "\r\n\r\n", 4)) break;
		bodyStart+=4;
		basic_string<charT> name;

		if(parseXmlValue("name", start, bodyStart, name))
		{
			Post<charT>& thePost=posts[name];
			if(parseXmlValue("filename", start, bodyStart, thePost.value))
			{
				thePost.type=Post<charT>::file;
				thePost.size=end-bodyStart;
				if(thePost.size)
				{
					thePost.data.reset(new char[thePost.size]);
					memcpy(thePost.data.get(), bodyStart, thePost.size);
				}
			}
			else
			{
				thePost.type=Post<charT>::form;
				charToString(bodyStart, end-bodyStart, thePost.value);
			}
		}

		bufferSize=bufferSize-(end-buffer+2);
		if(!bufferSize)
		{
			postBuffer.reset();
			return;
		}
		buffer=new char[bufferSize];
		memcpy(buffer, end+2, bufferSize);
		postBuffer.reset(buffer);
		postBufferSize=bufferSize;
		size=0;
	}}
}

template void Fastcgipp::Http::Environment<char>::fillPostsUrlEncoded(const char* data, size_t size);
template void Fastcgipp::Http::Environment<wchar_t>::fillPostsUrlEncoded(const char* data, size_t size);
template<class charT> void Fastcgipp::Http::Environment<charT>::fillPostsUrlEncoded(const char* data, size_t size)
{
<<<<<<< HEAD

    // FIXME: add proper buffering to postBuffer
    //
    enum {KEY, VALUE};
    Fastcgipp::Http::Post<charT> post;
    post.type = Fastcgipp::Http::Post<charT>::form;
    std::vector<std::basic_string<charT> > kv_pairs; // The list of kv pairs
    std::vector<std::basic_string<charT> > kv_pair;  // One kv pair
    std::basic_string<charT> queryString;

    size_t bufferSize = postBufferSize + size;
    boost::scoped_array<char> buffer(new char[bufferSize]);
    if(postBufferSize) memcpy (buffer.get(), postBuffer.get(), postBufferSize);
    memcpy (buffer.get() + postBufferSize, data, size);
    buffer[bufferSize] = '\0';
    postBuffer.reset();
    postBufferSize = 0;
    size_t bufPtr = 0;

	charToString (buffer.get(), bufferSize, queryString);
=======
    // FIXME: Assumes entire post data will be sent in one shot for this
    // encoding. I believe this to be true, but have not been able to confirm.
    std::basic_string<charT> queryString;
    boost::scoped_array<char> buffer(new char[size]);
    memcpy (buffer.get(), data, size);
	charToString (buffer.get(), size, queryString);
>>>>>>> f66d4340

    doFillPostsUrlEncoded(queryString);
}

template void Fastcgipp::Http::Environment<char>::doFillPostsUrlEncoded(std::basic_string<char> &queryString);
template void Fastcgipp::Http::Environment<wchar_t>::doFillPostsUrlEncoded(std::basic_string<wchar_t> &queryString);
template<class charT> void Fastcgipp::Http::Environment<charT>::doFillPostsUrlEncoded(std::basic_string<charT> &queryString)
{
    // FIXME: Assumes entire post data will be sent in one shot for this
    // encoding. I believe this to be true, but have not been able to confirm.

    enum {KEY, VALUE};
    Fastcgipp::Http::Post<charT> post;
    post.type = Fastcgipp::Http::Post<charT>::form;

    // split up the buffer by the "&" tokenizer to the key/value pairs
    std::vector<std::basic_string<charT> > kv_pairs;
    boost::algorithm::split (kv_pairs, queryString, boost::is_any_of ("&"));

    // For each key/value pair, split it by the "=" tokenizer to get the key and
    // value. The result should be exactly two tokens (the key and the value).
    for (int i = 0; i < kv_pairs.size(); i++)
    {
        // According to this http://www.w3schools.com/TAGS/ref_urlencode.asp
        // spaces in request parameters can be replaced with + instead of being
        // URL encoded. Catch it here.
        boost::trim_if (kv_pairs[i], boost::is_any_of ("+"));

        std::vector<std::basic_string<charT> > kv_pair;  // One kv pair
        boost::algorithm::split (kv_pair, kv_pairs[i], boost::is_any_of ("="));
        // Check the number of tokes. Anything but 2 is bad.
        if (kv_pair.size() != 2)
        {
            // More than 2 tokens, or First record of more-than-one records.
            // Definitely a malformed request.
            if ((kv_pair.size() > 2) ||
                ((i == 0) && (kv_pairs.size() > 1)))
            {
                return;
                //throw ();
            }
            // Last record. Could be incomplete or malformed. Will also catch
            // case of one record only
            else if (kv_pairs.size() - 1 == i)
            {
                char *rest = NULL;
                memcpy(rest, buffer.get() + bufPtr, bufferSize - bufPtr);
                // stick the leftover in postBuffer
                postBuffer.reset(rest);
                postBufferSize = bufferSize - bufPtr;
                return;
            }
        }
        else // Fine.
        {
            boost::scoped_array<charT> key(new charT[(kv_pair[KEY].length() + 1) * sizeof(charT)]);
            boost::scoped_array<charT> value(new charT[(kv_pair[VALUE].length() + 1) * sizeof(charT)]);

            key[percentEscapedToRealBytes(kv_pair[KEY].c_str(), key.get(), kv_pair[KEY].length())] = '\0';
            value[percentEscapedToRealBytes(kv_pair[VALUE].c_str(), value.get(), kv_pair[VALUE].length())] = '\0';

            post.value = std::basic_string<charT>(value.get());
            posts[std::basic_string<charT>(key.get())] = post;

            bufPtr += (kv_pairs[i].length() + 1) * sizeof(charT); // Move the pointer forward to the next record.
        }
    }
}

bool Fastcgipp::Http::SessionId::seeded=false;

Fastcgipp::Http::SessionId::SessionId()
{
	if(!seeded)
	{
		std::srand(boost::posix_time::microsec_clock::universal_time().time_of_day().fractional_seconds());
		seeded=true;
	}

	for(char* i=data; i<data+size; ++i)
		*i=char(rand()%256);
	timestamp = boost::posix_time::second_clock::universal_time();
}

template const Fastcgipp::Http::SessionId& Fastcgipp::Http::SessionId::operator=<const char>(const char* data_);
template const Fastcgipp::Http::SessionId& Fastcgipp::Http::SessionId::operator=<const wchar_t>(const wchar_t* data_);
template<class charT> const Fastcgipp::Http::SessionId& Fastcgipp::Http::SessionId::operator=(charT* data_)
{
	if(base64Decode(data_, data_+size*4/3, data)!=data+size)
		std::memset(data, 0, size);
	timestamp = boost::posix_time::second_clock::universal_time();
	return *this;
}

template bool Fastcgipp::Http::Environment<char>::requestVarExists(const std::basic_string<char>& key);
template bool Fastcgipp::Http::Environment<wchar_t>::requestVarExists(const std::basic_string<wchar_t>& key);
template<class charT> bool Fastcgipp::Http::Environment<charT>::requestVarExists(const std::basic_string<charT>& key)
{
    PostsConstIter it;

    if((it = this->posts.find(key)) == this->posts.end())
    {
        return false;
    }
    return true;
}

const char Fastcgipp::Http::base64Characters[]="ABCDEFGHIJKLMNOPQRSTUVWXYZabcdefghijklmnopqrstuvwxyz0123456789+/";
const char* Fastcgipp::Http::requestMethodLabels[]= {
	"ERROR",
	"HEAD",
	"GET",
	"POST",
	"PUT",
	"DELETE",
	"TRACE",
	"OPTIONS",
	"CONNECT"
};<|MERGE_RESOLUTION|>--- conflicted
+++ resolved
@@ -484,35 +484,12 @@
 template void Fastcgipp::Http::Environment<wchar_t>::fillPostsUrlEncoded(const char* data, size_t size);
 template<class charT> void Fastcgipp::Http::Environment<charT>::fillPostsUrlEncoded(const char* data, size_t size)
 {
-<<<<<<< HEAD
-
-    // FIXME: add proper buffering to postBuffer
-    //
-    enum {KEY, VALUE};
-    Fastcgipp::Http::Post<charT> post;
-    post.type = Fastcgipp::Http::Post<charT>::form;
-    std::vector<std::basic_string<charT> > kv_pairs; // The list of kv pairs
-    std::vector<std::basic_string<charT> > kv_pair;  // One kv pair
-    std::basic_string<charT> queryString;
-
-    size_t bufferSize = postBufferSize + size;
-    boost::scoped_array<char> buffer(new char[bufferSize]);
-    if(postBufferSize) memcpy (buffer.get(), postBuffer.get(), postBufferSize);
-    memcpy (buffer.get() + postBufferSize, data, size);
-    buffer[bufferSize] = '\0';
-    postBuffer.reset();
-    postBufferSize = 0;
-    size_t bufPtr = 0;
-
-	charToString (buffer.get(), bufferSize, queryString);
-=======
     // FIXME: Assumes entire post data will be sent in one shot for this
     // encoding. I believe this to be true, but have not been able to confirm.
     std::basic_string<charT> queryString;
     boost::scoped_array<char> buffer(new char[size]);
     memcpy (buffer.get(), data, size);
 	charToString (buffer.get(), size, queryString);
->>>>>>> f66d4340
 
     doFillPostsUrlEncoded(queryString);
 }
@@ -546,25 +523,8 @@
         // Check the number of tokes. Anything but 2 is bad.
         if (kv_pair.size() != 2)
         {
-            // More than 2 tokens, or First record of more-than-one records.
-            // Definitely a malformed request.
-            if ((kv_pair.size() > 2) ||
-                ((i == 0) && (kv_pairs.size() > 1)))
-            {
-                return;
-                //throw ();
-            }
-            // Last record. Could be incomplete or malformed. Will also catch
-            // case of one record only
-            else if (kv_pairs.size() - 1 == i)
-            {
-                char *rest = NULL;
-                memcpy(rest, buffer.get() + bufPtr, bufferSize - bufPtr);
-                // stick the leftover in postBuffer
-                postBuffer.reset(rest);
-                postBufferSize = bufferSize - bufPtr;
-                return;
-            }
+            return;
+            //throw ();
         }
         else // Fine.
         {
@@ -576,8 +536,6 @@
 
             post.value = std::basic_string<charT>(value.get());
             posts[std::basic_string<charT>(key.get())] = post;
-
-            bufPtr += (kv_pairs[i].length() + 1) * sizeof(charT); // Move the pointer forward to the next record.
         }
     }
 }
